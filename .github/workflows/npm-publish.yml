--- conflicted
+++ resolved
@@ -17,11 +17,7 @@
         with:
           node-version: 16
       - run: npm ci
-<<<<<<< HEAD
-      - run: build
-=======
       - run: npm run build
->>>>>>> ff2e572c
 
   publish-npm:
     needs: build
@@ -33,11 +29,7 @@
           node-version: 16
           registry-url: https://registry.npmjs.org/
       - run: npm ci
-<<<<<<< HEAD
-      - run: build
-=======
       - run: npm run build
->>>>>>> ff2e572c
       - run: npm publish
         env:
           NODE_AUTH_TOKEN: ${{secrets.npm_token}}