{
   "name": "common-react-toolkit",
<<<<<<< HEAD
   "version": "7.1.1",
=======
   "version": "7.3.1",
>>>>>>> 6690a613
   "description": "Toolkit of common React things to make developer's life a bit easier.",
   "scripts": {
      "build": "rm -rf lib && npx tsc",
      "test": "echo \"Error: no test specified\"",
      "amend": "git add . && git commit --amend --no-edit && git push origin main -f",
      "gh-publish": "git push origin main && git branch -D publish && git checkout -b publish && git push origin publish -f && git checkout main",
      "local-publish": "npm ci && npm run build && npm publish"
   },
   "keywords": [
      "react",
      "reactjs",
      "react-native",
      "state",
      "state-management"
   ],
   "author": "Yogesh Aggarwal",
   "license": "ISC",
   "repository": {
      "type": "git",
      "url": "https://github.com/yogesh-aggarwal/common-react-toolkit"
   },
   "type": "module",
   "peerDependencies": {
      "react": "^18.0.0",
      "rxjs": "^7.5.5"
   },
   "devDependencies": {
      "typescript": "^4.9.4"
   },
   "files": [
      "lib/**/*"
   ],
   "main": "lib/index.js",
   "types": "lib/index.d.ts",
   "dependencies": {
      "@types/react": "^18.0.0",
      "react-fast-compare": "^3.2.1"
   }
}<|MERGE_RESOLUTION|>--- conflicted
+++ resolved
@@ -1,46 +1,42 @@
-{
-   "name": "common-react-toolkit",
-<<<<<<< HEAD
-   "version": "7.1.1",
-=======
-   "version": "7.3.1",
->>>>>>> 6690a613
-   "description": "Toolkit of common React things to make developer's life a bit easier.",
-   "scripts": {
-      "build": "rm -rf lib && npx tsc",
-      "test": "echo \"Error: no test specified\"",
-      "amend": "git add . && git commit --amend --no-edit && git push origin main -f",
-      "gh-publish": "git push origin main && git branch -D publish && git checkout -b publish && git push origin publish -f && git checkout main",
-      "local-publish": "npm ci && npm run build && npm publish"
-   },
-   "keywords": [
-      "react",
-      "reactjs",
-      "react-native",
-      "state",
-      "state-management"
-   ],
-   "author": "Yogesh Aggarwal",
-   "license": "ISC",
-   "repository": {
-      "type": "git",
-      "url": "https://github.com/yogesh-aggarwal/common-react-toolkit"
-   },
-   "type": "module",
-   "peerDependencies": {
-      "react": "^18.0.0",
-      "rxjs": "^7.5.5"
-   },
-   "devDependencies": {
-      "typescript": "^4.9.4"
-   },
-   "files": [
-      "lib/**/*"
-   ],
-   "main": "lib/index.js",
-   "types": "lib/index.d.ts",
-   "dependencies": {
-      "@types/react": "^18.0.0",
-      "react-fast-compare": "^3.2.1"
-   }
+{
+   "name": "common-react-toolkit",
+   "version": "7.3.2",
+   "description": "Toolkit of common React things to make developer's life a bit easier.",
+   "scripts": {
+      "build": "rm -rf lib && npx tsc",
+      "test": "echo \"Error: no test specified\"",
+      "amend": "git add . && git commit --amend --no-edit && git push origin main -f",
+      "gh-publish": "git push origin main && git branch -D publish && git checkout -b publish && git push origin publish -f && git checkout main",
+      "local-publish": "npm ci && npm run build && npm publish"
+   },
+   "keywords": [
+      "react",
+      "reactjs",
+      "react-native",
+      "state",
+      "state-management"
+   ],
+   "author": "Yogesh Aggarwal",
+   "license": "ISC",
+   "repository": {
+      "type": "git",
+      "url": "https://github.com/yogesh-aggarwal/common-react-toolkit"
+   },
+   "type": "module",
+   "peerDependencies": {
+      "react": "^18.0.0",
+      "rxjs": "^7.5.5"
+   },
+   "devDependencies": {
+      "typescript": "^4.9.4"
+   },
+   "files": [
+      "lib/**/*"
+   ],
+   "main": "lib/index.js",
+   "types": "lib/index.d.ts",
+   "dependencies": {
+      "@types/react": "^18.0.0",
+      "react-fast-compare": "^3.2.1"
+   }
 }